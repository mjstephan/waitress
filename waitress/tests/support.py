--- conflicted
+++ resolved
@@ -8,53 +8,18 @@
 
 import waitress
 
-<<<<<<< HEAD
-PID = os.getpid()
-port = os.environ.get('WAITRESS_TEST_PORT')
-if port is None: # main process
-    # To permit parallel testing under 'detox', use a PID-dependent port:
-    # Subtract least-significant 20 bits of the PID from the top of the
-    # allowed port range
-    TEST_PORT = 0xffff - (PID & 0x7ff)
-    TEST_SOCKET_PATH = '/tmp/waitress.test-%d.sock' % PID
-    os.environ['WAITRESS_TEST_PORT'] = str(TEST_PORT)
-else:            # pragma NO COVER subprocess
-    TEST_PORT = int(port)
-
-socket = os.environ.get('WAITRESS_TEST_SOCKET')
-if socket is None: # main process
-    # To permit parallel testing under 'detox', use a PID-dependent socket.
-    TEST_SOCKET_PATH = '/tmp/waitress.test-%d.sock' % PID
-    os.environ['WAITRESS_TEST_SOCKET'] = TEST_SOCKET_PATH
-else:              # pragma NO COVER subprocess
-    TEST_SOCKET_PATH = socket
-=======
->>>>>>> b3f403d1
 
 class NullHandler(logging.Handler): # pragma: no cover
-    """A logging handler that swallows all emitted messages."""
-
+    """A logging handler that swallows all emitted messages.
+    """
     def emit(self, record):
         pass
 
-<<<<<<< HEAD
-def start_server(app, **kwargs): # pragma: no cover
-    """Run a fixture application."""
-    if len(sys.argv) == 2 and sys.argv[1] == '-u':
-        kwargs.update({
-            'unix_socket': TEST_SOCKET_PATH,
-            'unix_socket_perms': '600',
-        })
-    else:
-        kwargs['port'] = TEST_PORT
-    logging.getLogger('waitress').addHandler(NullHandler())
-    waitress.serve(app, _quiet=True, **kwargs)
-=======
 def start_server(app, **kwargs):  # pragma: no cover
     """Run a fixture application.
 
     There are three flags: `-p` to specify a port to listen on, `-u` to
-    specify a Unix socket to listen on, and `-l` prevent logging from being
+    specify a Unix socket to listen on, and `-v` prevent logging from being
     disabled.
     """
     opts, _args = getopt.getopt(sys.argv[1:], 'p:u:v')
@@ -71,5 +36,4 @@
             quiet = False
     if quiet:
         logging.getLogger('waitress').addHandler(NullHandler())
-    waitress.serve(app, _quiet=quiet, **kwargs)
->>>>>>> b3f403d1
+    waitress.serve(app, _quiet=quiet, **kwargs)